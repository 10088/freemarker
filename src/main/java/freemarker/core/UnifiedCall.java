/*
 * Copyright 2014 Attila Szegedi, Daniel Dekany, Jonathan Revusky
 * 
 * Licensed under the Apache License, Version 2.0 (the "License");
 * you may not use this file except in compliance with the License.
 * You may obtain a copy of the License at
 * 
 * http://www.apache.org/licenses/LICENSE-2.0
 * 
 * Unless required by applicable law or agreed to in writing, software
 * distributed under the License is distributed on an "AS IS" BASIS,
 * WITHOUT WARRANTIES OR CONDITIONS OF ANY KIND, either express or implied.
 * See the License for the specific language governing permissions and
 * limitations under the License.
 */

package freemarker.core;

import java.io.IOException;
import java.lang.ref.Reference;
import java.lang.ref.SoftReference;
import java.util.HashMap;
import java.util.Iterator;
import java.util.List;
import java.util.Map;

import edu.umd.cs.findbugs.annotations.SuppressFBWarnings;
import freemarker.template.EmptyMap;
import freemarker.template.TemplateDirectiveModel;
import freemarker.template.TemplateException;
import freemarker.template.TemplateModel;
import freemarker.template.TemplateTransformModel;
import freemarker.template.utility.ObjectFactory;
import freemarker.template.utility.StringUtil;

/**
 * An element for the unified macro/transform syntax. 
 */
final class UnifiedCall extends TemplateElement implements DirectiveCallPlace {

    private Expression nameExp;
    private Map namedArgs;
    private List positionalArgs, bodyParameterNames;
    boolean legacySyntax;
    private transient volatile SoftReference/*List<Map.Entry<String,Expression>>*/ sortedNamedArgsCache;
    private CustomDataHolder customDataHolder;

    UnifiedCall(Expression nameExp,
         Map namedArgs,
         TemplateElement nestedBlock,
         List bodyParameterNames) {
        this.nameExp = nameExp;
        this.namedArgs = namedArgs;
        setNestedBlock(nestedBlock);
        this.bodyParameterNames = bodyParameterNames;
    }

    UnifiedCall(Expression nameExp,
         List positionalArgs,
         TemplateElement nestedBlock,
         List bodyParameterNames) {
        this.nameExp = nameExp;
        this.positionalArgs = positionalArgs;
        if (nestedBlock == TextBlock.EMPTY_BLOCK) {
            nestedBlock = null;
        }
        setNestedBlock(nestedBlock);
        this.bodyParameterNames = bodyParameterNames;
    }

    @Override
    void accept(Environment env) throws TemplateException, IOException {
<<<<<<< HEAD
        final TemplateModel tm = nameExp.eval(env);
        if (tm == UnboundCallable.NO_OP_MACRO) return; // shortcut here.
        if (tm instanceof BoundCallable) {
            final BoundCallable boundMacro = (BoundCallable) tm;
            final Macro unboundMacro = boundMacro.getUnboundCallable();
            if (unboundMacro.isFunction() && !legacySyntax) {
                throw new _MiscTemplateException(env, new Object[] {
                        "Routine ", new _DelayedJQuote(unboundMacro.getName()), " is a function, not a directive. "
=======
        TemplateModel tm = nameExp.eval(env);
        if (tm == Macro.DO_NOTHING_MACRO) return; // shortcut here.
        if (tm instanceof Macro) {
            Macro macro = (Macro) tm;
            if (macro.isFunction() && !legacySyntax) {
                throw new _MiscTemplateException(env,
                        "Routine ", new _DelayedJQuote(macro.getName()), " is a function, not a directive. "
>>>>>>> e745108d
                        + "Functions can only be called from expressions, like in ${f()}, ${x + f()} or ",
                        "<@someDirective someParam=f() />", ".");
            }    
            env.invoke(boundMacro, namedArgs, positionalArgs, bodyParameterNames,
                    getNestedBlock());
        } else {
            boolean isDirectiveModel = tm instanceof TemplateDirectiveModel; 
            if (isDirectiveModel || tm instanceof TemplateTransformModel) {
                Map args;
                if (namedArgs != null && !namedArgs.isEmpty()) {
                    args = new HashMap();
                    for (Iterator it = namedArgs.entrySet().iterator(); it.hasNext(); ) {
                        Map.Entry entry = (Map.Entry) it.next();
                        String key = (String) entry.getKey();
                        Expression valueExp = (Expression) entry.getValue();
                        TemplateModel value = valueExp.eval(env);
                        args.put(key, value);
                    }
                } else {
                    args = EmptyMap.instance;
                }
                if (isDirectiveModel) {
                    env.visit(getNestedBlock(), (TemplateDirectiveModel) tm, args, bodyParameterNames);
                } else { 
                    env.visitAndTransform(getNestedBlock(), (TemplateTransformModel) tm, args);
                }
            } else if (tm == null) {
                throw InvalidReferenceException.getInstance(nameExp, env);
            } else {
                throw new NonUserDefinedDirectiveLikeException(nameExp, tm, env);
            }
        }
    }

    @Override
    protected String dump(boolean canonical) {
        StringBuilder sb = new StringBuilder();
        if (canonical) sb.append('<');
        sb.append('@');
        MessageUtil.appendExpressionAsUntearable(sb, nameExp);
        boolean nameIsInParen = sb.charAt(sb.length() - 1) == ')';
        if (positionalArgs != null) {
            for (int i = 0; i < positionalArgs.size(); i++) {
                Expression argExp = (Expression) positionalArgs.get(i);
                if (i != 0) {
                    sb.append(',');
                }
                sb.append(' ');
                sb.append(argExp.getCanonicalForm());
            }
        } else {
            List entries = getSortedNamedArgs();
            for (int i = 0; i < entries.size(); i++) {
                Map.Entry entry = (Map.Entry) entries.get(i);
                Expression argExp = (Expression) entry.getValue();
                sb.append(' ');
                sb.append(_CoreStringUtils.toFTLTopLevelIdentifierReference((String) entry.getKey()));
                sb.append('=');
                MessageUtil.appendExpressionAsUntearable(sb, argExp);
            }
        }
        if (bodyParameterNames != null && !bodyParameterNames.isEmpty()) {
            sb.append("; ");
            for (int i = 0; i < bodyParameterNames.size(); i++) {
                if (i != 0) {
                    sb.append(", ");
                }
                sb.append(_CoreStringUtils.toFTLTopLevelIdentifierReference((String) bodyParameterNames.get(i)));
            }
        }
        if (canonical) {
            if (getNestedBlock() == null) {
                sb.append("/>");
            } else {
                sb.append('>');
                sb.append(getNestedBlock().getCanonicalForm());
                sb.append("</@");
                if (!nameIsInParen
                        && (nameExp instanceof Identifier
                            || (nameExp instanceof Dot && ((Dot) nameExp).onlyHasIdentifiers()))) {
                    sb.append(nameExp.getCanonicalForm());
                }
                sb.append('>');
            }
        }
        return sb.toString();
    }

    @Override
    String getNodeTypeSymbol() {
        return "@";
    }

    @Override
    int getParameterCount() {
        return 1/*nameExp*/
                + (positionalArgs != null ? positionalArgs.size() : 0)
                + (namedArgs != null ? namedArgs.size() * 2 : 0)
                + (bodyParameterNames != null ? bodyParameterNames.size() : 0);
    }

    @Override
    Object getParameterValue(int idx) {
        if (idx == 0) {
            return nameExp;
        } else {
            int base = 1;
            final int positionalArgsSize = positionalArgs != null ? positionalArgs.size() : 0;  
            if (idx - base < positionalArgsSize) {
                return positionalArgs.get(idx - base);
            } else {
                base += positionalArgsSize;
                final int namedArgsSize = namedArgs != null ? namedArgs.size() : 0;
                if (idx - base < namedArgsSize * 2) {
                    Map.Entry namedArg = (Map.Entry) getSortedNamedArgs().get((idx - base) / 2);
                    return (idx - base) % 2 == 0 ? namedArg.getKey() : namedArg.getValue();
                } else {
                    base += namedArgsSize * 2;
                    final int bodyParameterNamesSize = bodyParameterNames != null ? bodyParameterNames.size() : 0;
                    if (idx - base < bodyParameterNamesSize) {
                        return bodyParameterNames.get(idx - base);
                    } else {
                        throw new IndexOutOfBoundsException();
                    }
                }
            }
        }
    }

    @Override
    ParameterRole getParameterRole(int idx) {
        if (idx == 0) {
            return ParameterRole.CALLEE;
        } else {
            int base = 1;
            final int positionalArgsSize = positionalArgs != null ? positionalArgs.size() : 0;  
            if (idx - base < positionalArgsSize) {
                return ParameterRole.ARGUMENT_VALUE;
            } else {
                base += positionalArgsSize;
                final int namedArgsSize = namedArgs != null ? namedArgs.size() : 0;
                if (idx - base < namedArgsSize * 2) {
                    return (idx - base) % 2 == 0 ? ParameterRole.ARGUMENT_NAME : ParameterRole.ARGUMENT_VALUE;
                } else {
                    base += namedArgsSize * 2;
                    final int bodyParameterNamesSize = bodyParameterNames != null ? bodyParameterNames.size() : 0;
                    if (idx - base < bodyParameterNamesSize) {
                        return ParameterRole.TARGET_LOOP_VARIABLE;
                    } else {
                        throw new IndexOutOfBoundsException();
                    }
                }
            }
        }
    }
    
    /**
     * Returns the named args by source-code order; it's not meant to be used during template execution, too slow for
     * that!
     */
    private List/*<Map.Entry<String, Expression>>*/ getSortedNamedArgs() {
        Reference ref = sortedNamedArgsCache;
        if (ref != null) {
            List res = (List) ref.get();
            if (res != null) return res;
        }
        
        List res = MiscUtil.sortMapOfExpressions(namedArgs);
        sortedNamedArgsCache = new SoftReference(res);
        return res;
    }

    @SuppressFBWarnings(value={ "IS2_INCONSISTENT_SYNC", "DC_DOUBLECHECK" }, justification="Performance tricks")
    public Object getOrCreateCustomData(Object providerIdentity, ObjectFactory objectFactory)
            throws CallPlaceCustomDataInitializationException {
        // We are using double-checked locking, utilizing Java memory model "final" trick.
        // Note that this.customDataHolder is NOT volatile.
        
        CustomDataHolder customDataHolder = this.customDataHolder;  // Findbugs false alarm
        if (customDataHolder == null) {  // Findbugs false alarm
            synchronized (this) {
                customDataHolder = this.customDataHolder;
                if (customDataHolder == null || customDataHolder.providerIdentity != providerIdentity) {
                    customDataHolder = createNewCustomData(providerIdentity, objectFactory);
                    this.customDataHolder = customDataHolder; 
                }
            }
        }
        
        if (customDataHolder.providerIdentity != providerIdentity) {
            synchronized (this) {
                customDataHolder = this.customDataHolder;
                if (customDataHolder == null || customDataHolder.providerIdentity != providerIdentity) {
                    customDataHolder = createNewCustomData(providerIdentity, objectFactory);
                    this.customDataHolder = customDataHolder;
                }
            }
        }
        
        return customDataHolder.customData;
    }

    private CustomDataHolder createNewCustomData(Object provierIdentity, ObjectFactory objectFactory)
            throws CallPlaceCustomDataInitializationException {
        CustomDataHolder customDataHolder;
        Object customData;
        try {
            customData = objectFactory.createObject();
        } catch (Exception e) {
            throw new CallPlaceCustomDataInitializationException(
                    "Failed to initialize custom data for provider identity "
                    + StringUtil.tryToString(provierIdentity) + " via factory "
                    + StringUtil.tryToString(objectFactory), e);
        }
        if (customData == null) {
            throw new NullPointerException("ObjectFactory.createObject() has returned null");
        }
        customDataHolder = new CustomDataHolder(provierIdentity, customData);
        return customDataHolder;
    }

    public boolean isNestedOutputCacheable() {
        if (getNestedBlock() == null) return true;
        return getNestedBlock().isOutputCacheable();
    }
    
/*
    //REVISIT
    boolean heedsOpeningWhitespace() {
        return nestedBlock == null;
    }

    //REVISIT
    boolean heedsTrailingWhitespace() {
        return nestedBlock == null;
    }*/
    
    /**
     * Used for implementing double check locking in implementing the
     * {@link DirectiveCallPlace#getOrCreateCustomData(Object, ObjectFactory)}.
     */
    private static class CustomDataHolder {
        
        private final Object providerIdentity;
        private final Object customData;
        public CustomDataHolder(Object providerIdentity, Object customData) {
            this.providerIdentity = providerIdentity;
            this.customData = customData;
        }
        
    }
    
    public String getTemplateSourceName() {
        return getUnboundTemplate().getSourceName();
    }

    @Override
    boolean isNestedBlockRepeater() {
        return true;
    }
    
}<|MERGE_RESOLUTION|>--- conflicted
+++ resolved
@@ -70,24 +70,14 @@
 
     @Override
     void accept(Environment env) throws TemplateException, IOException {
-<<<<<<< HEAD
         final TemplateModel tm = nameExp.eval(env);
         if (tm == UnboundCallable.NO_OP_MACRO) return; // shortcut here.
         if (tm instanceof BoundCallable) {
             final BoundCallable boundMacro = (BoundCallable) tm;
             final Macro unboundMacro = boundMacro.getUnboundCallable();
             if (unboundMacro.isFunction() && !legacySyntax) {
-                throw new _MiscTemplateException(env, new Object[] {
+                throw new _MiscTemplateException(env,
                         "Routine ", new _DelayedJQuote(unboundMacro.getName()), " is a function, not a directive. "
-=======
-        TemplateModel tm = nameExp.eval(env);
-        if (tm == Macro.DO_NOTHING_MACRO) return; // shortcut here.
-        if (tm instanceof Macro) {
-            Macro macro = (Macro) tm;
-            if (macro.isFunction() && !legacySyntax) {
-                throw new _MiscTemplateException(env,
-                        "Routine ", new _DelayedJQuote(macro.getName()), " is a function, not a directive. "
->>>>>>> e745108d
                         + "Functions can only be called from expressions, like in ${f()}, ${x + f()} or ",
                         "<@someDirective someParam=f() />", ".");
             }    
