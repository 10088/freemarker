--- conflicted
+++ resolved
@@ -485,8 +485,6 @@
     <delete dir="build/javadoc-sources" />
   </target>
 
-<<<<<<< HEAD
-=======
   <target name="javadoc" depends="_rawJavadoc, _fixJDK8JavadocCSS" description="Build the JavaDocs" />
   
   <target name="_fixJDK8JavadocCSS" depends="_rawJavadoc" if="atLeastJDK8">
@@ -557,7 +555,6 @@
     />
   </target>
   
->>>>>>> 2e65db10
   <!-- ====================== -->
   <!-- Manual                 -->
   <!-- ====================== -->
@@ -582,11 +579,7 @@
     <u:manual offline="true" />
   </target>
 
-<<<<<<< HEAD
-  <target name="manualOnline" depends="init" description="Build the Manual for online use" >
-=======
   <target name="manualFreemarkerOrg" depends="init" description="Build the Manual to be upload to freemarker.org" >
->>>>>>> 2e65db10
     <u:manual offline="false" />
   </target>
 
@@ -672,10 +665,6 @@
 
   <target name="_dist"
     depends="jar, javadoc, manualOffline"
-<<<<<<< HEAD
-    description="(Used internally; don't call it)"
-=======
->>>>>>> 2e65db10
   >
     <!-- Copy jars and sources and such into the distro -->
     <delete dir="${dist.dir}" />
