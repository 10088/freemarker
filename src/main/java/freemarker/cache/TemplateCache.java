--- conflicted
+++ resolved
@@ -517,12 +517,7 @@
     }
 
     private Template loadTemplate(
-<<<<<<< HEAD
             final Object source,
-            final String name, final String sourceName, final Locale locale, final Object customLookupCondition,
-            final String initialEncoding, final boolean parseAsFTL) throws IOException {
-=======
-            final TemplateLoader templateLoader, final Object source,
             final String name, final String sourceName, Locale locale, final Object customLookupCondition,
             String initialEncoding, final boolean parseAsFTL) throws IOException {
         final TemplateConfigurer tc;
@@ -543,7 +538,6 @@
             }
         }
         
->>>>>>> 7f31c339
         Template template;
         {
             if (parseAsFTL) {
@@ -677,11 +671,7 @@
      * {@link #setDelay(long)} alone does.
      * 
      * For the meaning of the parameters, see
-<<<<<<< HEAD
-     * {@link #getTemplate(String, Locale, Object, String, boolean)}.
-=======
      * {@link Configuration#getTemplate(String, Locale, Object, String, boolean, boolean)}
->>>>>>> 7f31c339
      */
     public void removeTemplate(
             String name, Locale locale, Object customLookupCondition, String encoding, boolean parse)
