--- conflicted
+++ resolved
@@ -81,16 +81,13 @@
         }
         expected.add(Configuration.VERSION_2_3_21);
         expected.add(Configuration.VERSION_2_3_22);
-<<<<<<< HEAD
         expected.add(Configuration.VERSION_2_3_22);
-=======
-        expected.add(Configuration.VERSION_2_3_22); // no non-BC change in 2.3.23
         expected.add(Configuration.VERSION_2_3_24);
->>>>>>> 116b8175
+        expected.add(Configuration.VERSION_2_3_24);
 
         List<Version> actual = new ArrayList<Version>();
         for (int i = _TemplateAPI.VERSION_INT_2_3_0; i <= Configuration.getVersion().intValue(); i++) {
-            if (i > _TemplateAPI.VERSION_INT_2_3_22 && i < _TemplateAPI.VERSION_INT_2_4_0) {
+            if (i > _TemplateAPI.VERSION_INT_2_3_24 && i < _TemplateAPI.VERSION_INT_2_4_0) {
                 continue;
             }
             
