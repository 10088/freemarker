--- conflicted
+++ resolved
@@ -236,10 +236,6 @@
             }
             throw new ArrayIndexOutOfBoundsException("invalid index");
         }
-<<<<<<< HEAD
-        else if (nestedElements != null) {
-            return(TreeNode) nestedElements.get(index);
-=======
         else if (regulatedChildCount != 0) {
             try {
                 return regulatedChildBuffer[index];
@@ -247,7 +243,6 @@
                 // nestedElements was a List earlier, so we emulate the same kind of exception
                 throw new IndexOutOfBoundsException("Index: " + index + ", Size: " + regulatedChildCount);
             }
->>>>>>> dd88e9a3
         }
         throw new ArrayIndexOutOfBoundsException("Template element has no children");
     }
@@ -277,16 +272,10 @@
     }
     
     /**
-<<<<<<< HEAD
      * @deprecated This method will return {@link TemplateElement} starting from 2.4, as that doesn't require Swing;
      * don't use it.
      */
     public TreeNode getParent() {
-=======
-     * The element whose child this element is, or {@code null} if this is the root node.
-     */
-    public TemplateElement getParent() {
->>>>>>> dd88e9a3
         return parent;
     }
     
