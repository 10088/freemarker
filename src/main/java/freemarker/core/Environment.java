--- conflicted
+++ resolved
@@ -1713,11 +1713,7 @@
     static private Macro getEnclosingMacro(TemplateElement stackEl) {
         while (stackEl != null) {
             if (stackEl instanceof Macro) return (Macro) stackEl;
-<<<<<<< HEAD
-            stackEl = (TemplateElement) stackEl.getParent();
-=======
             stackEl = stackEl.getParentElement();
->>>>>>> 4ad33311
         }
         return null;
     }
