/*
 * Copyright 2014 Attila Szegedi, Daniel Dekany, Jonathan Revusky
 * 
 * Licensed under the Apache License, Version 2.0 (the "License");
 * you may not use this file except in compliance with the License.
 * You may obtain a copy of the License at
 * 
 * http://www.apache.org/licenses/LICENSE-2.0
 * 
 * Unless required by applicable law or agreed to in writing, software
 * distributed under the License is distributed on an "AS IS" BASIS,
 * WITHOUT WARRANTIES OR CONDITIONS OF ANY KIND, either express or implied.
 * See the License for the specific language governing permissions and
 * limitations under the License.
 */

package freemarker.core;

import java.io.IOException;
import java.io.StringReader;
import java.util.Enumeration;

import freemarker.template.SimpleScalar;
import freemarker.template.Template;
import freemarker.template.TemplateException;
import freemarker.template.TemplateExceptionHandler;
import freemarker.template.TemplateModel;
import freemarker.template.TemplateScalarModel;
import freemarker.template.utility.StringUtil;

final class StringLiteral extends Expression implements TemplateScalarModel {
    
    private final String value;
    private TemplateElement dynamicValue;
    
    StringLiteral(String value) {
        this.value = value;
    }
    
    /**
     * @param parentTkMan
     *            The token source of the template that contains this string literal. As of this writing, we only need
     *            this to share the {@code namingConvetion} with that.
     */
    // TODO This should be the part of the "parent" parsing; now it contains hacks like those with namingConvention.  
    void parseValue(FMParserTokenManager parentTkMan) throws ParseException {
        if (value.length() > 3 && (value.indexOf("${") >= 0 || value.indexOf("#{") >= 0)) {
            
<<<<<<< HEAD
            FMParserTokenManager token_source = new FMParserTokenManager(scs);
            FMParser parser = new FMParser(token_source);
            parser.setTemplate(getUnboundTemplate());
            
            // We continue from the parent parser's current state:
            parser.setupStringLiteralMode(parentTokenSource);
=======
            Template parentTemplate = getTemplate();

>>>>>>> 486ed299
            try {
                FMParserTokenManager tkMan = new FMParserTokenManager(
                        new SimpleCharStream(
                                new StringReader(value),
                                beginLine, beginColumn + 1,
                                value.length()));
                
                FMParser parser = new FMParser(parentTemplate, false, tkMan, parentTemplate.getParserConfiguration());
                // We continue from the parent parser's current state:
                parser.setupStringLiteralMode(parentTkMan);
                try {
                    dynamicValue = parser.FreeMarkerText();
                } finally {
                    // The parent parser continues from this parser's current state:
                    parser.tearDownStringLiteralMode(parentTkMan);
                }
            } catch (ParseException e) {
<<<<<<< HEAD
                e.setTemplateName(getUnboundTemplate().getSourceName());
=======
                e.setTemplateName(parentTemplate.getSourceName());
>>>>>>> 486ed299
                throw e;
            }
            this.constantValue = null;
        }
    }
    
    @Override
    TemplateModel _eval(Environment env) throws TemplateException {
        return new SimpleScalar(evalAndCoerceToString(env));
    }

    public String getAsString() {
        return value;
    }
    
    /**
     * Tells if this is something like <tt>"${foo}"</tt>, which is usually a user mistake.
     */
    boolean isSingleInterpolationLiteral() {
        return dynamicValue != null && dynamicValue.getChildCount() == 1
                && dynamicValue.getChildAt(0) instanceof DollarVariable;
    }
    
    @Override
    String evalAndCoerceToString(Environment env) throws TemplateException {
        if (dynamicValue == null) {
            return value;
        } else {
            TemplateExceptionHandler teh = env.getTemplateExceptionHandler();
            env.setTemplateExceptionHandler(TemplateExceptionHandler.RETHROW_HANDLER);
            try {
               return env.renderElementToString(dynamicValue);
            } catch (IOException ioe) {
                throw new _MiscTemplateException(ioe, env);
            } finally {
                env.setTemplateExceptionHandler(teh);
            }
        }
    }

    @Override
    public String getCanonicalForm() {
        if (dynamicValue == null) {
            return StringUtil.ftlQuote(value);
        } else {
            StringBuilder sb = new StringBuilder();
            sb.append('"');
            for (Enumeration childrenEnum = dynamicValue.children(); childrenEnum.hasMoreElements(); ) {
                TemplateElement child = (TemplateElement) childrenEnum.nextElement();
                if (child instanceof Interpolation) {
                    sb.append(((Interpolation) child).getCanonicalFormInStringLiteral());
                } else {
                    sb.append(StringUtil.FTLStringLiteralEnc(child.getCanonicalForm(), '"'));
                }
            }
            sb.append('"');
            return sb.toString();
        }
    }
    
    @Override
    String getNodeTypeSymbol() {
        return dynamicValue == null ? getCanonicalForm() : "dynamic \"...\"";
    }
    
    @Override
    boolean isLiteral() {
        return dynamicValue == null;
    }

    @Override
    protected Expression deepCloneWithIdentifierReplaced_inner(
            String replacedIdentifier, Expression replacement, ReplacemenetState replacementState) {
        StringLiteral cloned = new StringLiteral(value);
        // FIXME: replacedIdentifier should be searched inside interpolatedOutput too:
        cloned.dynamicValue = this.dynamicValue;
        return cloned;
    }

    @Override
    int getParameterCount() {
        return 1;
    }

    @Override
    Object getParameterValue(int idx) {
        if (idx != 0) throw new IndexOutOfBoundsException();
        return dynamicValue;
    }

    @Override
    ParameterRole getParameterRole(int idx) {
        if (idx != 0) throw new IndexOutOfBoundsException();
        return ParameterRole.EMBEDDED_TEMPLATE;
    }
    
}<|MERGE_RESOLUTION|>--- conflicted
+++ resolved
@@ -21,7 +21,6 @@
 import java.util.Enumeration;
 
 import freemarker.template.SimpleScalar;
-import freemarker.template.Template;
 import freemarker.template.TemplateException;
 import freemarker.template.TemplateExceptionHandler;
 import freemarker.template.TemplateModel;
@@ -46,17 +45,8 @@
     void parseValue(FMParserTokenManager parentTkMan) throws ParseException {
         if (value.length() > 3 && (value.indexOf("${") >= 0 || value.indexOf("#{") >= 0)) {
             
-<<<<<<< HEAD
-            FMParserTokenManager token_source = new FMParserTokenManager(scs);
-            FMParser parser = new FMParser(token_source);
-            parser.setTemplate(getUnboundTemplate());
-            
-            // We continue from the parent parser's current state:
-            parser.setupStringLiteralMode(parentTokenSource);
-=======
-            Template parentTemplate = getTemplate();
+            UnboundTemplate parentTemplate = getUnboundTemplate();
 
->>>>>>> 486ed299
             try {
                 FMParserTokenManager tkMan = new FMParserTokenManager(
                         new SimpleCharStream(
@@ -64,7 +54,7 @@
                                 beginLine, beginColumn + 1,
                                 value.length()));
                 
-                FMParser parser = new FMParser(parentTemplate, false, tkMan, parentTemplate.getParserConfiguration());
+                FMParser parser = new FMParser(parentTemplate, false, tkMan, null, parentTemplate.getParserConfiguration());
                 // We continue from the parent parser's current state:
                 parser.setupStringLiteralMode(parentTkMan);
                 try {
@@ -74,11 +64,7 @@
                     parser.tearDownStringLiteralMode(parentTkMan);
                 }
             } catch (ParseException e) {
-<<<<<<< HEAD
-                e.setTemplateName(getUnboundTemplate().getSourceName());
-=======
                 e.setTemplateName(parentTemplate.getSourceName());
->>>>>>> 486ed299
                 throw e;
             }
             this.constantValue = null;
