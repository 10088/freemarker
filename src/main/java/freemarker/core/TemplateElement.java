--- conflicted
+++ resolved
@@ -36,12 +36,8 @@
  * @deprecated This is an internal FreeMarker API with no backward compatibility guarantees, so you shouldn't depend on
  *             it.
  */
-<<<<<<< HEAD
+@Deprecated
 abstract public class TemplateElement extends TemplateObject implements TreeNode {
-=======
-@Deprecated
-abstract public class TemplateElement extends TemplateObject {
->>>>>>> 5696f268
 
     private static final int INITIAL_REGULATED_CHILD_BUFFER_CAPACITY = 6;
 
@@ -184,6 +180,7 @@
     /**
      * @deprecated Starting from 2.4, we won't use {@link TreeNode} API, as it requires Swing.
      */
+    @Deprecated
     public int getIndex(TreeNode node) {
         if (nestedBlock instanceof MixedContent) {
             return nestedBlock.getIndex(node);
@@ -232,6 +229,7 @@
      * @deprecated This method will return {@link TemplateElement} starting from 2.4, as that doesn't require Swing;
      * don't use it.
      */
+    @Deprecated
     public TreeNode getChildAt(int index) {
         if (nestedBlock instanceof MixedContent) {
             return nestedBlock.getChildAt(index);
@@ -276,12 +274,8 @@
      * @deprecated This method will return {@link TemplateElement} starting from 2.4, as that doesn't require Swing;
      * don't use it.
      */
-<<<<<<< HEAD
+    @Deprecated
     public TreeNode getParent() {
-=======
-    @Deprecated
-    public TemplateElement getParent() {
->>>>>>> 5696f268
         return parent;
     }
     
