--- conflicted
+++ resolved
@@ -53,12 +53,7 @@
             token_source.namingConventionEstabilisher = parentTokenSource.namingConventionEstabilisher;
             
             FMParser parser = new FMParser(token_source);
-<<<<<<< HEAD
             parser.setTemplate(getUnboundTemplate());
-            parser.setArithmeticEngine(parentParser.getArithmeticEngine());
-=======
-            parser.setTemplate(getTemplate());
->>>>>>> f6de83d8
             try {
                 dynamicValue = parser.FreeMarkerText();
             } catch (ParseException e) {
