/*
 * Copyright 2014 Attila Szegedi, Daniel Dekany, Jonathan Revusky
 * 
 * Licensed under the Apache License, Version 2.0 (the "License");
 * you may not use this file except in compliance with the License.
 * You may obtain a copy of the License at
 * 
 * http://www.apache.org/licenses/LICENSE-2.0
 * 
 * Unless required by applicable law or agreed to in writing, software
 * distributed under the License is distributed on an "AS IS" BASIS,
 * WITHOUT WARRANTIES OR CONDITIONS OF ANY KIND, either express or implied.
 * See the License for the specific language governing permissions and
 * limitations under the License.
 */

package freemarker.core;

import freemarker.template.Template;



/**
 * Exception thrown on lower (lexical) level parsing errors. Shouldn't reach normal FreeMarker users, as FreeMarker
 * usually catches this and wraps it into a {@link ParseException}.
 * 
 * This is a modified version of file generated by JavaCC from FTL.jj.
 * You can modify this class to customize the error reporting mechanisms so long as the public interface
 * remains compatible with the original.
 * 
 * @see ParseException
 */
public class TokenMgrError extends Error
{
    
    /**
     * The version identifier for this Serializable class.
     * Increment only if the <i>serialized</i> form of the
     * class changes.
     */
    private static final long serialVersionUID = 1L;
    
   /*
    * Ordinals for various reasons why an Error of this type can be thrown.
    */

   /**
    * Lexical error occurred.
    */
   static final int LEXICAL_ERROR = 0;

   /**
    * An attempt was made to create a second instance of a static token manager.
    */
   static final int STATIC_LEXER_ERROR = 1;

   /**
    * Tried to change to an invalid lexical state.
    */
   static final int INVALID_LEXICAL_STATE = 2;

   /**
    * Detected (and bailed out of) an infinite loop in the token manager.
    */
   static final int LOOP_DETECTED = 3;

   /**
    * Indicates the reason why the exception is thrown. It will have
    * one of the above 4 values.
    */
   int errorCode;

   private String detail;
   private Integer lineNumber, columnNumber;
   private Integer endLineNumber, endColumnNumber;

   /**
    * Replaces unprintable characters by their escaped (or unicode escaped)
    * equivalents in the given string
    */
   protected static final String addEscapes(String str) {
<<<<<<< HEAD
     StringBuffer retval = new StringBuffer();
     char ch;
     for (int i = 0; i < str.length(); i++) {
       switch (str.charAt(i))
       {
         case '\b':
           retval.append("\\b");
           continue;
         case '\t':
           retval.append("\\t");
           continue;
         case '\n':
           retval.append("\\n");
           continue;
         case '\f':
           retval.append("\\f");
           continue;
         case '\r':
           retval.append("\\r");
           continue;
         case '\"':
           retval.append("\\\"");
           continue;
         case '\'':
           retval.append("\\\'");
           continue;
         case '\\':
           retval.append("\\\\");
           continue;
         default:
           if ((ch = str.charAt(i)) < 0x20 || ch > 0x7e) {
             String s = "0000" + Integer.toString(ch, 16);
             retval.append("\\u" + s.substring(s.length() - 4, s.length()));
           } else {
             retval.append(ch);
           }
           continue;
       }
     }
     return retval.toString();
=======
      StringBuilder retval = new StringBuilder();
      char ch;
      for (int i = 0; i < str.length(); i++) {
        switch (str.charAt(i))
        {
           case 0 :
              continue;
           case '\b':
              retval.append("\\b");
              continue;
           case '\t':
              retval.append("\\t");
              continue;
           case '\n':
              retval.append("\\n");
              continue;
           case '\f':
              retval.append("\\f");
              continue;
           case '\r':
              retval.append("\\r");
              continue;
           case '\"':
              retval.append("\\\"");
              continue;
           case '\'':
              retval.append("\\\'");
              continue;
           case '\\':
              retval.append("\\\\");
              continue;
           default:
              if ((ch = str.charAt(i)) < 0x20 || ch > 0x7e) {
                 String s = "0000" + Integer.toString(ch, 16);
                 retval.append("\\u" + s.substring(s.length() - 4, s.length()));
              } else {
                 retval.append(ch);
              }
              continue;
        }
      }
      return retval.toString();
>>>>>>> 88e703d0
   }

   /**
    * Returns a detailed message for the Error when it is thrown by the
    * token manager to indicate a lexical error.
    * Parameters :
    *    EOFSeen     : indicates if EOF caused the lexical error
    *    curLexState : lexical state in which this error occurred
    *    errorLine   : line number when the error occurred
    *    errorColumn : column number when the error occurred
    *    errorAfter  : prefix that was seen before this error occurred
    *    curchar     : the offending character
    * Note: You can customize the lexical error message by modifying this method.
    */
   protected static String LexicalErr(boolean EOFSeen, int lexState, int errorLine, int errorColumn, String errorAfter, int curChar) {
     char curChar1 = (char)curChar;
     return("Lexical error at line " +
           errorLine + ", column " +
           errorColumn + ".  Encountered: " +
           (EOFSeen ? "<EOF> " : ("\"" + addEscapes(String.valueOf(curChar1)) + "\"") + " (" + (int)curChar + "), ") +
           "after : \"" + addEscapes(errorAfter) + "\"");
   }

   /**
    * You can also modify the body of this method to customize your error messages.
    * For example, cases like LOOP_DETECTED and INVALID_LEXICAL_STATE are not
    * of end-users concern, so you can return something like : 
    *
    *     "Internal Error : Please file a bug report .... "
    *
    * from this method for such cases in the release version of your parser.
    */
   public String getMessage() {
      return super.getMessage();
   }

   /*
    * Constructors of various flavors follow.
    */

   public TokenMgrError() {
   }

   public TokenMgrError(String detail, int reason) {
      super(detail);  // the "detail" must not contain location information, the "message" might does
      this.detail = detail;
      errorCode = reason;
   }

   /**
    * @since 2.3.20
    * 
    * @deprecated If you know the end position, use {@link #TokenMgrError(String, int, int, int, int, int)} instead.
    */
   public TokenMgrError(String detail, int reason, int errorLine, int errorColumn) {
       this(detail, reason, errorLine, errorColumn, 0, 0);
       this.endLineNumber = null; 
       this.endColumnNumber = null; 
    }
   
   /**
    * @since 2.3.21
    */
   public TokenMgrError(String detail, int reason,
           int errorLine, int errorColumn,
           int endLineNumber, int endColumnNumber) {
       super(detail);  // the "detail" must not contain location information, the "message" might does
       this.detail = detail;
       errorCode = reason;
       
       this.lineNumber = new Integer(errorLine);  // In J2SE there was no Integer.valueOf(int)
       this.columnNumber = new Integer(errorColumn);
       this.endLineNumber = new Integer(endLineNumber); 
       this.endColumnNumber = new Integer(endColumnNumber); 
    }

   public TokenMgrError(boolean EOFSeen, int lexState, int errorLine, int errorColumn, String errorAfter, int curChar, int reason) {
      this(LexicalErr(EOFSeen, lexState, errorLine, errorColumn, errorAfter, curChar), reason);
      
      this.lineNumber = new Integer(errorLine);  // In J2SE there was no Integer.valueOf(int)
      this.columnNumber = new Integer(errorColumn);
      // We blame the single character that can't be the start of a legal token: 
      this.endLineNumber = this.lineNumber; 
      this.endColumnNumber = this.columnNumber; 
   }

   /**
    * 1-based line number of the unexpected character(s).
    * 
    * @since 2.3.20
    */
   public Integer getLineNumber() {
      return lineNumber;
   }
    
   /**
    * 1-based column number of the unexpected character(s).
    * 
    * @since 2.3.20
    */
   public Integer getColumnNumber() {
      return columnNumber;
   }
   
   /**
    * Returns the 1-based line at which the last character of the wrong section is. This will be usually (but not
    * always) the same as {@link #getLineNumber()} because the lexer can only point to the single character that
    * doesn't match any patterns.
    * 
    * @since 2.3.21
    */
   public Integer getEndLineNumber() {
      return endLineNumber;
   }

   /**
    * Returns the 1-based column at which the last character of the wrong section is. This will be usually (but not
    * always) the same as {@link #getColumnNumber()} because the lexer can only point to the single character that
    * doesn't match any patterns.
    * 
    * @since 2.3.21
    */
   public Integer getEndColumnNumber() {
      return endColumnNumber;
   }

   public String getDetail() {
       return detail;
   }

   /**
    * @deprecated Use {@link #toParseException(UnboundTemplate)} instead. 
    */
   public ParseException toParseException(Template template) {
       return toParseException(template.getUnboundTemplate());
   }
   
   /**
    * @since 2.4.0
    */
   public ParseException toParseException(UnboundTemplate unboundTemplate) {
       return new ParseException(getDetail(),
               unboundTemplate,
               getLineNumber() != null ? getLineNumber().intValue() : 0,
               getColumnNumber() != null ? getColumnNumber().intValue() : 0,
               getEndLineNumber() != null ? getEndLineNumber().intValue() : 0,
               getEndColumnNumber() != null ? getEndColumnNumber().intValue() : 0);
   }
   
}<|MERGE_RESOLUTION|>--- conflicted
+++ resolved
@@ -79,8 +79,7 @@
     * equivalents in the given string
     */
    protected static final String addEscapes(String str) {
-<<<<<<< HEAD
-     StringBuffer retval = new StringBuffer();
+     StringBuilder retval = new StringBuilder();
      char ch;
      for (int i = 0; i < str.length(); i++) {
        switch (str.charAt(i))
@@ -120,50 +119,6 @@
        }
      }
      return retval.toString();
-=======
-      StringBuilder retval = new StringBuilder();
-      char ch;
-      for (int i = 0; i < str.length(); i++) {
-        switch (str.charAt(i))
-        {
-           case 0 :
-              continue;
-           case '\b':
-              retval.append("\\b");
-              continue;
-           case '\t':
-              retval.append("\\t");
-              continue;
-           case '\n':
-              retval.append("\\n");
-              continue;
-           case '\f':
-              retval.append("\\f");
-              continue;
-           case '\r':
-              retval.append("\\r");
-              continue;
-           case '\"':
-              retval.append("\\\"");
-              continue;
-           case '\'':
-              retval.append("\\\'");
-              continue;
-           case '\\':
-              retval.append("\\\\");
-              continue;
-           default:
-              if ((ch = str.charAt(i)) < 0x20 || ch > 0x7e) {
-                 String s = "0000" + Integer.toString(ch, 16);
-                 retval.append("\\u" + s.substring(s.length() - 4, s.length()));
-              } else {
-                 retval.append(ch);
-              }
-              continue;
-        }
-      }
-      return retval.toString();
->>>>>>> 88e703d0
    }
 
    /**
