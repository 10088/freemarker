--- conflicted
+++ resolved
@@ -20,7 +20,7 @@
 # Version number
 # --------------
 #
-# The version number format is (since FreeMarker 2.4.0):
+# The version number format is (since FreeMarker 2.3.22):
 #
 #   Version ::= major '.' minor '.' micro ('-' Qualifier)?
 #   Qualifier :: = NightlyQualifier
@@ -57,19 +57,11 @@
 #   continue working without modification or recompilation.
 # - When the major version number is increased, major backward
 #   compatibility violations are allowed, but still should be avoided.
-<<<<<<< HEAD
-version=2.4.0-nightly_@timestampInVersion@
-=======
-version=2.3.24-rc01-incubating
->>>>>>> def59373
+version=2.4.0-nightly_@timestampInVersion@-incubating
 # This exists as oss.sonatype only allows SNAPSHOT and final releases,
 # so instead 2.3.21-rc01 and such we have to use 2.3.21-SNAPSHOT there.
 # For final releases it's the same as "version".
-<<<<<<< HEAD
 mavenVersion=2.4.0-SNAPSHOT
-=======
-mavenVersion=2.3.24-rc01-incubating
->>>>>>> def59373
 
 # Version string that conforms to OSGi
 # ------------------------------------
@@ -82,12 +74,8 @@
 #   2.4.0.rc01
 #   2.4.0.pre01
 #   2.4.0.nightly_@timestampInVersion@
-<<<<<<< HEAD
-versionForOSGi=2.4.0.nightly_@timestampInVersion@
-=======
 # During Apache Incubation, "-incubating" is added to this string.
-versionForOSGi=2.3.24.rc01-incubating
->>>>>>> def59373
+versionForOSGi=2.4.0.nightly_@timestampInVersion@-incubating
 
 # Version string that conforms to legacy MF
 # -----------------------------------------
@@ -105,11 +93,7 @@
 # "97 denotes "nightly", 98 denotes "pre", 99 denotes "rc" build.
 # In general, for the nightly/preview/rc Y of version 2.X, the versionForMf is
 # 2.X-1.(99|98).Y. Note the X-1.
-<<<<<<< HEAD
-versionForMf=2.3.99.97
-=======
-versionForMf=2.3.23.99.1
->>>>>>> def59373
+versionForMf=2.3.97
 
 # The date of the build.
 # This should be automatically filled by the building tool (Ant).
