/*
 * Copyright 2014 Attila Szegedi, Daniel Dekany, Jonathan Revusky
 * 
 * Licensed under the Apache License, Version 2.0 (the "License");
 * you may not use this file except in compliance with the License.
 * You may obtain a copy of the License at
 * 
 * http://www.apache.org/licenses/LICENSE-2.0
 * 
 * Unless required by applicable law or agreed to in writing, software
 * distributed under the License is distributed on an "AS IS" BASIS,
 * WITHOUT WARRANTIES OR CONDITIONS OF ANY KIND, either express or implied.
 * See the License for the specific language governing permissions and
 * limitations under the License.
 */

package freemarker.template;

import java.util.Locale;
import java.util.Set;

import freemarker.cache.CacheStorage;
import freemarker.cache.TemplateLoader;
import freemarker.cache.TemplateLookupStrategy;
import freemarker.cache.TemplateNameFormat;
import freemarker.core.TemplateObject;
import freemarker.core.UnboundTemplate;
import freemarker.template.utility.NullArgumentException;

/**
 * For internal use only; don't depend on this, there's no backward compatibility guarantee at all!
 * This class is to work around the lack of module system in Java, i.e., so that other FreeMarker packages can
 * access things inside this package that users shouldn't. 
 */ 
public class _TemplateAPI {
    
    public static final int VERSION_INT_2_3_0 = Configuration.VERSION_2_3_0.intValue();
    public static final int VERSION_INT_2_3_19 = Configuration.VERSION_2_3_19.intValue();
    public static final int VERSION_INT_2_3_20 = Configuration.VERSION_2_3_20.intValue();
    public static final int VERSION_INT_2_3_21 = Configuration.VERSION_2_3_21.intValue();
    public static final int VERSION_INT_2_3_22 = Configuration.VERSION_2_3_22.intValue();
    public static final int VERSION_INT_2_3_23 = Configuration.VERSION_2_3_23.intValue();
<<<<<<< HEAD
    public static final int VERSION_INT_2_4_0 = Configuration.VERSION_2_4_0.intValue();   
=======
    public static final int VERSION_INT_2_3_24 = Configuration.VERSION_2_3_24.intValue();
    public static final int VERSION_INT_2_4_0 = Version.intValueFor(2, 4, 0);
>>>>>>> b779c048
    
    public static void checkVersionNotNullAndSupported(Version incompatibleImprovements) {
        NullArgumentException.check("incompatibleImprovements", incompatibleImprovements);
        int iciV = incompatibleImprovements.intValue();
        if (iciV > Configuration.getVersion().intValue()) {
            throw new IllegalArgumentException("The FreeMarker version requested by \"incompatibleImprovements\" was "
                    + incompatibleImprovements + ", but the installed FreeMarker version is only "
                    + Configuration.getVersion() + ". You may need to upgrade FreeMarker in your project.");
        }
        if (iciV > Configuration.VERSION_2_3_24.intValue() && iciV < Configuration.VERSION_2_4_0.intValue()) {
            throw new IllegalArgumentException("The FreeMarker version requested by \"incompatibleImprovements\" was "
                    + incompatibleImprovements + ", but the installed FreeMarker version ("
                    + Configuration.getVersion() + ") doesn't know a such high 2.3.x version. "
                    + "You may need to upgrade FreeMarker in your project.");
        }
        if (iciV < VERSION_INT_2_3_0) {
            throw new IllegalArgumentException("\"incompatibleImprovements\" must be at least 2.3.0.");
        }
    }
    
    public static int getTemplateLanguageVersionAsInt(TemplateObject to) {
        return to.getUnboundTemplate().getTemplateLanguageVersion().intValue();
    }

    /** For unit testing only */
    public static void DefaultObjectWrapperFactory_clearInstanceCache() {
        DefaultObjectWrapperBuilder.clearInstanceCache();
    }
    
    public static TemplateExceptionHandler getDefaultTemplateExceptionHandler(
            Version incompatibleImprovements) {
        return Configuration.getDefaultTemplateExceptionHandler(incompatibleImprovements);
    }

    public static boolean getDefaultLogTemplateExceptions(Version incompatibleImprovements) {
        return Configuration.getDefaultLogTemplateExceptions(incompatibleImprovements);
    }

    public static TemplateLoader createDefaultTemplateLoader(Version incompatibleImprovements) {
        return Configuration.createDefaultTemplateLoader(incompatibleImprovements);
    }

    public static CacheStorage createDefaultCacheStorage(Version incompatibleImprovements) {
        return Configuration.createDefaultCacheStorage(incompatibleImprovements);
    }
    
    public static TemplateLookupStrategy getDefaultTemplateLookupStrategy(Version incompatibleImprovements) {
        return Configuration.getDefaultTemplateLookupStrategy(incompatibleImprovements);
    }
    
    public static TemplateNameFormat getDefaultTemplateNameFormat(Version incompatibleImprovements) {
        return Configuration.getDefaultTemplateNameFormat(incompatibleImprovements);
    }
    
    /**
     * [FM 2.4] getSettingNames() becomes to public; remove this.
     */
    public static Set<String> getConfigurationSettingNames(Configuration cfg, boolean camelCase) {
        return cfg.getSettingNames(camelCase);
    }
    
    /** Eventually, this constructor should become public, and then we don't need this anymore. */
    public static Template unboundTemplateToTemplate(UnboundTemplate unboundTemplate,
            String name, Locale locale, Object customLookupCondition,
            Configuration cfg) {
        return new Template(unboundTemplate,
                name, locale, customLookupCondition,
                cfg);
    }
    
}<|MERGE_RESOLUTION|>--- conflicted
+++ resolved
@@ -40,12 +40,8 @@
     public static final int VERSION_INT_2_3_21 = Configuration.VERSION_2_3_21.intValue();
     public static final int VERSION_INT_2_3_22 = Configuration.VERSION_2_3_22.intValue();
     public static final int VERSION_INT_2_3_23 = Configuration.VERSION_2_3_23.intValue();
-<<<<<<< HEAD
+    public static final int VERSION_INT_2_3_24 = Configuration.VERSION_2_3_24.intValue();
     public static final int VERSION_INT_2_4_0 = Configuration.VERSION_2_4_0.intValue();   
-=======
-    public static final int VERSION_INT_2_3_24 = Configuration.VERSION_2_3_24.intValue();
-    public static final int VERSION_INT_2_4_0 = Version.intValueFor(2, 4, 0);
->>>>>>> b779c048
     
     public static void checkVersionNotNullAndSupported(Version incompatibleImprovements) {
         NullArgumentException.check("incompatibleImprovements", incompatibleImprovements);
