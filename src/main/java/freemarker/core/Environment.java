--- conflicted
+++ resolved
@@ -603,16 +603,9 @@
         }
         try {
             TemplateModel macroOrTransform = getNodeProcessor(node);
-<<<<<<< HEAD
             if (macroOrTransform instanceof BoundCallable) {
                 invoke((BoundCallable) macroOrTransform, null, null, null, null);
-            }
-            else if (macroOrTransform instanceof TemplateTransformModel) {
-=======
-            if (macroOrTransform instanceof Macro) {
-                invoke((Macro) macroOrTransform, null, null, null, null);
             } else if (macroOrTransform instanceof TemplateTransformModel) {
->>>>>>> a88b93f4
                 visitAndTransform(null, (TemplateTransformModel) macroOrTransform, null); 
             } else {
                 String nodeType = node.getNodeType();
@@ -667,16 +660,9 @@
     
     void fallback() throws TemplateException, IOException {
         TemplateModel macroOrTransform = getNodeProcessor(currentNodeName, currentNodeNS, nodeNamespaceIndex);
-<<<<<<< HEAD
         if (macroOrTransform instanceof BoundCallable) {
             invoke((BoundCallable) macroOrTransform, null, null, null, null);
-        }
-        else if (macroOrTransform instanceof TemplateTransformModel) {
-=======
-        if (macroOrTransform instanceof Macro) {
-            invoke((Macro) macroOrTransform, null, null, null, null);
         } else if (macroOrTransform instanceof TemplateTransformModel) {
->>>>>>> a88b93f4
             visitAndTransform(null, (TemplateTransformModel) macroOrTransform, null); 
         }
     }
@@ -2194,7 +2180,6 @@
         }
     }
 
-<<<<<<< HEAD
     /**
      * Used for creating the callables that are defined by #macro/#function elements that weren't executed yet.  
      */
@@ -2205,11 +2190,6 @@
             for (UnboundCallable unboundCallable : unboundCallables.values()) {
                 visitCallableDefinition(unboundCallable);
             }
-=======
-    void importMacros(Template template) {
-        for (Iterator it = template.getMacros().values().iterator(); it.hasNext(); ) {
-            visitMacroDef((Macro) it.next());
->>>>>>> a88b93f4
         }
     }
 
